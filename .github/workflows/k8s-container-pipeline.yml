# Kubernetes Container Pipeline with Podman
# Purpose: Build secure container images using Podman, scan for vulnerabilities, 
# push to GitHub Container Registry, and provide downloadable image lists
# Features: Multi-platform builds, security scanning, release/debug variants, GitHub Pages integration

name: Kubernetes Container Pipeline

on:
  push:
    branches: [ main, develop ]
    paths:
      - 'orbit-server/**'
      - 'orbit-client/**'
      - 'orbit-operator/**'
      - 'orbit-compute/**'
      - 'Cargo.toml'
      - 'Cargo.lock'
      - '.github/workflows/k8s-container-pipeline.yml'
      - 'containerfiles/**'
    tags: [ 'v*' ]
  # Only run on PRs that are NOT from Dependabot to avoid disk space issues
  pull_request:
    branches: [ main, develop ]
    paths:
      - 'orbit-server/**'
      - 'orbit-client/**'
      - 'orbit-operator/**'
      - 'orbit-compute/**'
      - 'Cargo.toml'
      - 'Cargo.lock'
      - '.github/workflows/k8s-container-pipeline.yml'
      - 'containerfiles/**'
  workflow_dispatch:
    inputs:
      build_type:
        description: 'Build type'
        required: false
        default: 'both'
        type: choice
        options:
        - debug
        - release
        - both
      platforms:
        description: 'Target platforms'
        required: false
        default: 'linux/amd64,linux/arm64'
        type: string
      push_images:
        description: 'Push images to registry'
        required: false
        default: true
        type: boolean

env:
  CARGO_TERM_COLOR: always
  RUST_BACKTRACE: 1
  REGISTRY: ghcr.io
  # Repository owner must be lowercase for container registry compatibility
  IMAGE_NAMESPACE_OWNER: ${{ github.repository_owner }}

concurrency:
  group: ${{ github.workflow }}-${{ github.ref }}
  cancel-in-progress: ${{ github.ref != 'refs/heads/main' }}

jobs:
  # ============================================================================
  # PREPARATION AND SETUP
  # ============================================================================
  
  setup:
    name: Setup and Validation
    runs-on: ubuntu-latest
    outputs:
      version: ${{ steps.version.outputs.version }}
      should-push: ${{ steps.should-push.outputs.should-push }}
      build-types: ${{ steps.build-types.outputs.build-types }}
      platforms: ${{ steps.platforms.outputs.platforms }}
    steps:
    - name: Checkout code
      uses: actions/checkout@v4
      with:
        fetch-depth: 0

    - name: Determine version
      id: version
      run: |
        if [[ "${{ github.ref }}" == refs/tags/* ]]; then
          VERSION=${GITHUB_REF#refs/tags/}
          echo "version=${VERSION}" >> $GITHUB_OUTPUT
        else
          VERSION=$(grep '^version' Cargo.toml | head -1 | cut -d'"' -f2)
          COMMIT_SHA=$(echo ${{ github.sha }} | cut -c1-8)
          if [[ "${{ github.ref }}" == "refs/heads/main" ]]; then
            VERSION="${VERSION}-${COMMIT_SHA}"
          else
            BRANCH=$(echo ${{ github.ref }} | sed 's/refs\/heads\///' | sed 's/[^a-zA-Z0-9.-]/-/g')
            VERSION="${VERSION}-${BRANCH}-${COMMIT_SHA}"
          fi
          echo "version=${VERSION}" >> $GITHUB_OUTPUT
        fi
        echo "Determined version: ${VERSION}"

    - name: Determine if should push
      id: should-push
      run: |
        if [[ "${{ github.event_name }}" == "workflow_dispatch" && "${{ inputs.push_images }}" == "true" ]]; then
          echo "should-push=true" >> $GITHUB_OUTPUT
        elif [[ "${{ github.ref }}" == "refs/heads/main" || "${{ github.ref }}" == "refs/heads/develop" || "${{ github.ref }}" == refs/tags/* ]]; then
          echo "should-push=true" >> $GITHUB_OUTPUT
        else
          echo "should-push=false" >> $GITHUB_OUTPUT
        fi

    - name: Determine build types
      id: build-types
      run: |
        if [[ "${{ github.event_name }}" == "workflow_dispatch" ]]; then
          BUILD_TYPE="${{ inputs.build_type }}"
        else
          BUILD_TYPE="both"
        fi
        
        case $BUILD_TYPE in
          "debug")
            echo "build-types=[\"debug\"]" >> $GITHUB_OUTPUT
            ;;
          "release")
            echo "build-types=[\"release\"]" >> $GITHUB_OUTPUT
            ;;
          "both"|*)
            echo "build-types=[\"debug\", \"release\"]" >> $GITHUB_OUTPUT
            ;;
        esac

    - name: Determine platforms
      id: platforms
      run: |
        if [[ "${{ github.event_name }}" == "workflow_dispatch" && -n "${{ inputs.platforms }}" ]]; then
          PLATFORMS="${{ inputs.platforms }}"
        else
          PLATFORMS="linux/amd64,linux/arm64"
        fi
        echo "platforms=${PLATFORMS}" >> $GITHUB_OUTPUT

  # ============================================================================
  # CONTAINER IMAGE BUILDS
  # ============================================================================

  build-images:
    name: Build ${{ matrix.component }}-${{ matrix.build-type }} (${{ matrix.platform }})${{ matrix.gpu-enabled && '-gpu' || '' }}
    runs-on: ubuntu-latest
    needs: setup
    # Skip container builds for Dependabot PRs to avoid disk space issues
    if: success() && github.actor != 'dependabot[bot]'
    strategy:
      fail-fast: false
      # Reduce parallelism to avoid disk space issues
      max-parallel: 2
      matrix:
        component: ["orbit-server", "orbit-client", "orbit-operator", "orbit-compute"]
        build-type: ${{ fromJson(needs.setup.outputs.build-types) }}
        platform: ["linux/amd64", "linux/arm64"]
        gpu-enabled: [false, true]
        include:
          - platform: "linux/amd64"
            runner-arch: "amd64"
          - platform: "linux/arm64"
            runner-arch: "arm64"
        exclude:
          # Only build GPU variants for orbit-compute
          - component: "orbit-server"
            gpu-enabled: true
          - component: "orbit-client"
            gpu-enabled: true
          - component: "orbit-operator"
            gpu-enabled: true
          # No ARM64 GPU support for now (can be enabled later)
          - platform: "linux/arm64"
            gpu-enabled: true
    permissions:
      contents: read
      packages: write
      id-token: write
    
    steps:
    - name: Checkout code
      uses: actions/checkout@v4
      with:
        # Use sparse checkout to reduce disk usage
        sparse-checkout: |
          orbit-server/
          orbit-client/
          orbit-operator/
          orbit-compute/
<<<<<<< HEAD
          orbit-util/
          orbit-shared/
          orbit-proto/
=======
          orbit-shared/
          orbit-proto/
          orbit-util/
>>>>>>> 79b8e4a9
          Cargo.toml
          Cargo.lock
          .github/workflows/k8s-container-pipeline.yml
          containerfiles/
          config/
        sparse-checkout-cone-mode: false

    - name: Free up disk space for container builds
      run: |
        echo "=== Initial disk usage ==="
        df -h
        
        echo "=== Cleaning up to free disk space ==="
        # Remove large unused packages and files
        sudo apt-get clean
        sudo apt-get autoremove -y
        
        # Remove large directories that aren't needed for our builds
        sudo rm -rf /usr/share/dotnet
        sudo rm -rf /usr/local/share/boost
        sudo rm -rf /opt/ghc
        sudo rm -rf /usr/local/share/powershell
        sudo rm -rf /usr/share/swift
        sudo rm -rf /usr/local/lib/android
        
        # Clean Docker if it exists
        docker system prune -af 2>/dev/null || true
        
        # Clean package cache
        sudo apt-get clean
        sudo rm -rf /var/lib/apt/lists/*
        
        echo "=== Final disk usage ==="
        df -h

    - name: Set up QEMU for cross-platform builds
      uses: docker/setup-qemu-action@v3
      with:
        platforms: all

    - name: Install Podman
      run: |
        sudo apt-get update
        sudo apt-get install -y podman buildah skopeo
        
        # Configure Podman for rootless operation
        echo "$USER:100000:65536" | sudo tee -a /etc/subuid
        echo "$USER:100000:65536" | sudo tee -a /etc/subgid
        
        # Configure registries
        mkdir -p ~/.config/containers
        cat > ~/.config/containers/registries.conf << EOF
        [registries.search]
        registries = ['docker.io', 'quay.io']
        
        [registries.insecure]
        registries = []
        
        [registries.block]
        registries = []
        EOF

    - name: Install Rust toolchain
      uses: dtolnay/rust-toolchain@stable
      with:
        targets: |
          ${{ matrix.platform == 'linux/amd64' && 'x86_64-unknown-linux-gnu' || 'aarch64-unknown-linux-gnu' }}

    - name: Install cross-compilation tools
      if: matrix.platform == 'linux/arm64'
      run: |
        sudo apt-get install -y gcc-aarch64-linux-gnu
        echo "CARGO_TARGET_AARCH64_UNKNOWN_LINUX_GNU_LINKER=aarch64-linux-gnu-gcc" >> $GITHUB_ENV

    - name: Cache Rust dependencies
      uses: actions/cache@v4
      with:
        path: |
          ~/.cargo/registry
          ~/.cargo/git
          target
        key: ${{ runner.os }}-${{ matrix.platform }}-cargo-${{ matrix.build-type }}-${{ hashFiles('**/Cargo.lock') }}
        restore-keys: |
          ${{ runner.os }}-${{ matrix.platform }}-cargo-${{ matrix.build-type }}-
          ${{ runner.os }}-${{ matrix.platform }}-cargo-

    - name: Install system dependencies
      run: |
        sudo apt-get install -y pkg-config libssl-dev libsqlite3-dev protobuf-compiler

    - name: Build binary
      run: |
        TARGET="${{ matrix.platform == 'linux/amd64' && 'x86_64-unknown-linux-gnu' || 'aarch64-unknown-linux-gnu' }}"
        
        BUILD_FLAGS=""
        if [ "${{ matrix.build-type }}" = "release" ]; then
          BUILD_FLAGS="--release"
        fi
        
        # Set environment variables to reduce memory usage
        export CARGO_NET_RETRY=10
        export CARGO_HTTP_TIMEOUT=300
        export RUSTFLAGS="-C link-arg=-Wl,--no-keep-memory -C codegen-units=1"
        
        # Build the specific component with reduced parallelism to save memory/disk
        cargo build $BUILD_FLAGS --target $TARGET --package ${{ matrix.component }} --bin ${{ matrix.component }} --jobs 1
        
        # Clean up build artifacts for other components to save disk space
        find target -name "*.rlib" -not -path "*/deps/*" -delete 2>/dev/null || true
        find target -name "*.rmeta" -not -path "*/deps/*" -delete 2>/dev/null || true

    - name: Create Containerfile
      run: |
        TARGET="${{ matrix.platform == 'linux/amd64' && 'x86_64-unknown-linux-gnu' || 'aarch64-unknown-linux-gnu' }}"
        BINARY_PATH="target/${TARGET}/${{ matrix.build-type }}/${{ matrix.component }}"
        GPU_ENABLED="${{ matrix.gpu-enabled }}"
        GPU_SUFFIX="${{ matrix.gpu-enabled && '-gpu' || '' }}"
        
        # Create containerfiles directory if it doesn't exist
        mkdir -p containerfiles
        
        # Create component-specific Containerfile
        cat > containerfiles/Containerfile.${{ matrix.component }}${GPU_SUFFIX} << EOF
        # Multi-stage build for ${{ matrix.component }}
        FROM docker.io/library/debian:bookworm-slim as runtime
        
        # Install runtime dependencies
        RUN apt-get update && \\
            apt-get install -y \\
                ca-certificates \\
                libssl3 \\
                libsqlite3-0 \\
                tzdata \\
                curl \\
                tini \\
        EOF
        
        # Add GPU-specific dependencies if GPU is enabled
        if [[ "${GPU_ENABLED}" == "true" ]]; then
          cat >> containerfiles/Containerfile.${{ matrix.component }}${GPU_SUFFIX} << 'EOF_GPU'
                # GPU runtime dependencies
                wget \\
                gnupg \\
                software-properties-common \\
        EOF_GPU
        fi
        
        cat >> containerfiles/Containerfile.${{ matrix.component }}${GPU_SUFFIX} << EOF
            && rm -rf /var/lib/apt/lists/*
        
        # Install GPU runtime if enabled
        EOF
        
        if [[ "${GPU_ENABLED}" == "true" ]]; then
          cat >> containerfiles/Containerfile.${{ matrix.component }}${GPU_SUFFIX} << 'EOF_GPU'
        RUN wget -qO - https://developer.download.nvidia.com/compute/cuda/repos/debian12/x86_64/3bf863cc.pub | apt-key add - && \\
            echo "deb https://developer.download.nvidia.com/compute/cuda/repos/debian12/x86_64 /" > /etc/apt/sources.list.d/cuda.list && \\
            apt-get update && \\
            apt-get install -y \\
                cuda-runtime-12-2 \\
                libcudnn8 \\
                libnccl2 \\
            && rm -rf /var/lib/apt/lists/*
        
        # Set GPU environment variables
        ENV NVIDIA_VISIBLE_DEVICES=all
        ENV NVIDIA_DRIVER_CAPABILITIES=compute,utility
        ENV CUDA_VERSION=12.2
        EOF_GPU
        fi
        
        cat >> containerfiles/Containerfile.${{ matrix.component }}${GPU_SUFFIX} << EOF
        
        # Create non-root user
        RUN groupadd -r orbit && useradd -r -g orbit orbit
        
        # Create necessary directories
        RUN mkdir -p /app/config /app/data /app/logs && \\
            chown -R orbit:orbit /app
        
        # Copy binary
        COPY ${BINARY_PATH} /app/${{ matrix.component }}
        RUN chmod +x /app/${{ matrix.component }} && \\
            chown orbit:orbit /app/${{ matrix.component }}
        
        # Copy configuration files
        COPY config/ /app/config/
        RUN chown -R orbit:orbit /app/config
        
        # Set working directory and user
        WORKDIR /app
        USER orbit
        
        # Health check
        HEALTHCHECK --interval=30s --timeout=10s --start-period=40s --retries=3 \\
            CMD curl -f http://localhost:8080/health || exit 1
        
        # Expose default port
        EXPOSE 8080
        
        # Set entrypoint
        ENTRYPOINT ["/app/${{ matrix.component }}"]
        EOF

    - name: Build container image with Podman
      run: |
        TARGET="${{ matrix.platform == 'linux/amd64' && 'x86_64-unknown-linux-gnu' || 'aarch64-unknown-linux-gnu' }}"
        PLATFORM="${{ matrix.platform }}"
        VERSION="${{ needs.setup.outputs.version }}"
        BUILD_TYPE="${{ matrix.build-type }}"
        COMPONENT="${{ matrix.component }}"
        GPU_ENABLED="${{ matrix.gpu-enabled }}"
        GPU_SUFFIX="${{ matrix.gpu-enabled && '-gpu' || '' }}"
        
        # Convert repository owner to lowercase for container registry compatibility
        IMAGE_NAMESPACE=$(echo "${IMAGE_NAMESPACE_OWNER}/orbit-rs" | tr '[:upper:]' '[:lower:]')
        
        # Build image
        podman build \
          --platform=${PLATFORM} \
          --file=containerfiles/Containerfile.${COMPONENT}${GPU_SUFFIX} \
          --tag=${REGISTRY}/${IMAGE_NAMESPACE}/${COMPONENT}:${VERSION}-${BUILD_TYPE}${GPU_SUFFIX}-${PLATFORM//\//-} \
          --tag=${REGISTRY}/${IMAGE_NAMESPACE}/${COMPONENT}:${BUILD_TYPE}${GPU_SUFFIX}-${PLATFORM//\//-} \
          --label="org.opencontainers.image.source=https://github.com/${{ github.repository }}" \
          --label="org.opencontainers.image.description=Orbit-RS ${COMPONENT} (${BUILD_TYPE})" \
          --label="org.opencontainers.image.version=${VERSION}" \
          --label="org.opencontainers.image.created=$(date -u +'%Y-%m-%dT%H:%M:%SZ')" \
          --label="org.opencontainers.image.revision=${{ github.sha }}" \
          --label="org.opencontainers.image.licenses=BSD-3-Clause OR MIT" \
          .
        
        # Clean up build context and intermediate files to save disk space
        rm -rf containerfiles/Containerfile.${COMPONENT}${GPU_SUFFIX} || true
        podman system prune -f || true
        
        echo "=== Post-build disk usage ==="
        df -h

    - name: Run container security scan with Trivy
      run: |
        # Install Trivy
        sudo apt-get install wget apt-transport-https gnupg lsb-release
        wget -qO - https://aquasecurity.github.io/trivy-repo/deb/public.key | sudo apt-key add -
        echo "deb https://aquasecurity.github.io/trivy-repo/deb $(lsb_release -sc) main" | sudo tee -a /etc/sources.list.d/trivy.list
        sudo apt-get update
        sudo apt-get install trivy
        
        # Convert repository owner to lowercase for container registry compatibility
        IMAGE_NAMESPACE=$(echo "${IMAGE_NAMESPACE_OWNER}/orbit-rs" | tr '[:upper:]' '[:lower:]')
        
        # Scan the image
        PLATFORM="${{ matrix.platform }}"
        VERSION="${{ needs.setup.outputs.version }}"
        BUILD_TYPE="${{ matrix.build-type }}"
        COMPONENT="${{ matrix.component }}"
        IMAGE_TAG="${REGISTRY}/${IMAGE_NAMESPACE}/${COMPONENT}:${VERSION}-${BUILD_TYPE}-${PLATFORM//\//-}"
        
        # Export image for scanning (Podman doesn't directly support Trivy)
        podman save --format=docker-archive ${IMAGE_TAG} > /tmp/${COMPONENT}-${BUILD_TYPE}-${PLATFORM//\//-}.tar
        
        # Run security scan
        trivy image --input /tmp/${COMPONENT}-${BUILD_TYPE}-${PLATFORM//\//-}.tar \
          --format sarif \
          --output ${COMPONENT}-${BUILD_TYPE}-${PLATFORM//\//-}-trivy-results.sarif \
          --severity HIGH,CRITICAL \
          --exit-code 0
        
        # Run security scan (table format for logs)
        trivy image --input /tmp/${COMPONENT}-${BUILD_TYPE}-${PLATFORM//\//-}.tar \
          --format table \
          --severity HIGH,CRITICAL \
          --exit-code 0 || echo "Security scan completed with vulnerabilities"

    - name: Upload security scan results
      uses: actions/upload-artifact@v4
      if: always()
      with:
        name: security-scan-${{ matrix.component }}-${{ matrix.build-type }}-${{ matrix.platform }}
        path: "*-trivy-results.sarif"
        retention-days: 30

    - name: Log in to Container Registry
      if: needs.setup.outputs.should-push == 'true'
      run: |
        echo "${{ secrets.GITHUB_TOKEN }}" | podman login ${{ env.REGISTRY }} -u ${{ github.actor }} --password-stdin

    - name: Push container image
      if: needs.setup.outputs.should-push == 'true'
      run: |
        # Convert repository owner to lowercase for container registry compatibility
        IMAGE_NAMESPACE=$(echo "${IMAGE_NAMESPACE_OWNER}/orbit-rs" | tr '[:upper:]' '[:lower:]')
        
        PLATFORM="${{ matrix.platform }}"
        VERSION="${{ needs.setup.outputs.version }}"
        BUILD_TYPE="${{ matrix.build-type }}"
        COMPONENT="${{ matrix.component }}"
        
        # Push with version tag
        podman push ${REGISTRY}/${IMAGE_NAMESPACE}/${COMPONENT}:${VERSION}-${BUILD_TYPE}-${PLATFORM//\//-}
        
        # Push with build type tag  
        podman push ${REGISTRY}/${IMAGE_NAMESPACE}/${COMPONENT}:${BUILD_TYPE}-${PLATFORM//\//-}

    - name: Generate image metadata
      run: |
        # Convert repository owner to lowercase for container registry compatibility
        IMAGE_NAMESPACE=$(echo "${IMAGE_NAMESPACE_OWNER}/orbit-rs" | tr '[:upper:]' '[:lower:]')
        
        PLATFORM="${{ matrix.platform }}"
        VERSION="${{ needs.setup.outputs.version }}"
        BUILD_TYPE="${{ matrix.build-type }}"
        COMPONENT="${{ matrix.component }}"
        GPU_ENABLED="${{ matrix.gpu-enabled }}"
        GPU_SUFFIX="${{ matrix.gpu-enabled && '-gpu' || '' }}"
        IMAGE_TAG="${REGISTRY}/${IMAGE_NAMESPACE}/${COMPONENT}:${VERSION}-${BUILD_TYPE}${GPU_SUFFIX}-${PLATFORM//\//-}"
        
        # Get image info
        IMAGE_ID=$(podman images --format="{{.ID}}" ${IMAGE_TAG})
        IMAGE_SIZE=$(podman images --format="{{.Size}}" ${IMAGE_TAG})
        
        # Create metadata file
        mkdir -p image-metadata
        cat > image-metadata/${COMPONENT}-${BUILD_TYPE}${GPU_SUFFIX}-${PLATFORM//\//-}.json << EOF
        {
          "component": "${COMPONENT}",
          "version": "${VERSION}",
          "build_type": "${BUILD_TYPE}",
          "platform": "${PLATFORM}",
          "gpu_enabled": ${GPU_ENABLED},
          "image_tag": "${IMAGE_TAG}",
          "image_id": "${IMAGE_ID}",
          "image_size": "${IMAGE_SIZE}",
          "created": "$(date -u +'%Y-%m-%dT%H:%M:%SZ')",
          "commit_sha": "${{ github.sha }}",
          "registry": "${REGISTRY}",
          "pull_command": "podman pull ${IMAGE_TAG}",
          "run_command": "podman run -d -p 8080:8080 ${IMAGE_TAG}${{ matrix.gpu-enabled && ' --gpus all' || '' }}"
        }
        EOF

    - name: Upload image metadata
      uses: actions/upload-artifact@v4
      with:
        name: image-metadata-${{ matrix.component }}-${{ matrix.build-type }}-${{ matrix.platform }}
        path: image-metadata/
        retention-days: 90

  # ============================================================================
  # CREATE MULTI-PLATFORM MANIFESTS
  # ============================================================================

  create-manifests:
    name: Create Multi-Platform Manifests
    runs-on: ubuntu-latest
    needs: [setup, build-images]
    if: needs.setup.outputs.should-push == 'true'
    strategy:
      matrix:
        component: ["orbit-server", "orbit-client", "orbit-operator", "orbit-compute"]
        build-type: ${{ fromJson(needs.setup.outputs.build-types) }}
    permissions:
      contents: read
      packages: write
    
    steps:
    - name: Install Podman and manifest tools
      run: |
        sudo apt-get update
        sudo apt-get install -y podman buildah skopeo

    - name: Log in to Container Registry
      run: |
        echo "${{ secrets.GITHUB_TOKEN }}" | podman login ${{ env.REGISTRY }} -u ${{ github.actor }} --password-stdin

    - name: Create and push multi-platform manifest
      run: |
        # Convert repository owner to lowercase for container registry compatibility
        IMAGE_NAMESPACE=$(echo "${IMAGE_NAMESPACE_OWNER}/orbit-rs" | tr '[:upper:]' '[:lower:]')
        
        VERSION="${{ needs.setup.outputs.version }}"
        BUILD_TYPE="${{ matrix.build-type }}"
        COMPONENT="${{ matrix.component }}"
        
        # Create manifest list
        podman manifest create ${REGISTRY}/${IMAGE_NAMESPACE}/${COMPONENT}:${VERSION}-${BUILD_TYPE}
        
        # Add platform-specific images to manifest
        for PLATFORM in linux/amd64 linux/arm64; do
          PLATFORM_TAG=${PLATFORM//\//-}
          podman manifest add ${REGISTRY}/${IMAGE_NAMESPACE}/${COMPONENT}:${VERSION}-${BUILD_TYPE} \
            ${REGISTRY}/${IMAGE_NAMESPACE}/${COMPONENT}:${VERSION}-${BUILD_TYPE}-${PLATFORM_TAG}
        done
        
        # Push manifest
        podman manifest push ${REGISTRY}/${IMAGE_NAMESPACE}/${COMPONENT}:${VERSION}-${BUILD_TYPE} \
          ${REGISTRY}/${IMAGE_NAMESPACE}/${COMPONENT}:${VERSION}-${BUILD_TYPE}
        
        # Create and push latest tags for main branch releases
        if [[ "${{ github.ref }}" == "refs/heads/main" || "${{ github.ref }}" == refs/tags/* ]]; then
          podman manifest create ${REGISTRY}/${IMAGE_NAMESPACE}/${COMPONENT}:${BUILD_TYPE}
          
          for PLATFORM in linux/amd64 linux/arm64; do
            PLATFORM_TAG=${PLATFORM//\//-}
            podman manifest add ${REGISTRY}/${IMAGE_NAMESPACE}/${COMPONENT}:${BUILD_TYPE} \
              ${REGISTRY}/${IMAGE_NAMESPACE}/${COMPONENT}:${VERSION}-${BUILD_TYPE}-${PLATFORM_TAG}
          done
          
          podman manifest push ${REGISTRY}/${IMAGE_NAMESPACE}/${COMPONENT}:${BUILD_TYPE} \
            ${REGISTRY}/${IMAGE_NAMESPACE}/${COMPONENT}:${BUILD_TYPE}
        fi

  # ============================================================================
  # GENERATE DOWNLOAD PAGE
  # ============================================================================

  generate-download-page:
    name: Generate Container Images Download Page
    runs-on: ubuntu-latest
    needs: [setup, build-images, create-manifests]
    if: always() && (needs.setup.outputs.should-push == 'true' || github.event_name == 'workflow_dispatch')
    permissions:
      contents: write
      pages: write
      id-token: write
    
    steps:
    - name: Checkout code
      uses: actions/checkout@v4
      with:
        token: ${{ secrets.GITHUB_TOKEN }}

    - name: Download all image metadata
      uses: actions/download-artifact@v4
      with:
        pattern: image-metadata-*
        path: ./metadata
        merge-multiple: true

    - name: Generate download page
      run: |
        VERSION="${{ needs.setup.outputs.version }}"
        
        # Create docs directory if it doesn't exist
        mkdir -p docs/container-images
        
        # Generate HTML page
        cat > docs/container-images/index.html << 'EOF'
        <!DOCTYPE html>
        <html lang="en">
        <head>
            <meta charset="UTF-8">
            <meta name="viewport" content="width=device-width, initial-scale=1.0">
            <title>Orbit-RS Container Images</title>
            <style>
                body {
                    font-family: -apple-system, BlinkMacSystemFont, 'Segoe UI', Roboto, Oxygen, Ubuntu, Cantarell, sans-serif;
                    line-height: 1.6;
                    color: #333;
                    max-width: 1200px;
                    margin: 0 auto;
                    padding: 20px;
                    background-color: #f5f5f5;
                }
                .header {
                    background: linear-gradient(135deg, #667eea 0%, #764ba2 100%);
                    color: white;
                    padding: 2rem;
                    border-radius: 10px;
                    margin-bottom: 2rem;
                    text-align: center;
                }
                .container {
                    background: white;
                    padding: 2rem;
                    border-radius: 10px;
                    box-shadow: 0 2px 10px rgba(0,0,0,0.1);
                    margin-bottom: 2rem;
                }
                .component-grid {
                    display: grid;
                    grid-template-columns: repeat(auto-fit, minmax(300px, 1fr));
                    gap: 1.5rem;
                    margin-top: 2rem;
                }
                .component-card {
                    border: 1px solid #ddd;
                    border-radius: 8px;
                    padding: 1.5rem;
                    background: #fafafa;
                }
                .component-title {
                    color: #667eea;
                    border-bottom: 2px solid #667eea;
                    padding-bottom: 0.5rem;
                    margin-bottom: 1rem;
                }
                .image-list {
                    list-style: none;
                    padding: 0;
                }
                .image-item {
                    background: white;
                    margin: 0.5rem 0;
                    padding: 1rem;
                    border-radius: 5px;
                    border-left: 4px solid #667eea;
                }
                .image-tag {
                    font-family: 'Monaco', 'Menlo', monospace;
                    font-size: 0.9rem;
                    color: #2d3748;
                    background: #f7fafc;
                    padding: 0.25rem 0.5rem;
                    border-radius: 3px;
                    display: inline-block;
                    margin: 0.25rem 0;
                }
                .pull-command {
                    background: #1a202c;
                    color: #e2e8f0;
                    padding: 0.5rem;
                    border-radius: 3px;
                    font-family: 'Monaco', 'Menlo', monospace;
                    font-size: 0.8rem;
                    margin: 0.5rem 0;
                    overflow-x: auto;
                }
                .metadata {
                    font-size: 0.8rem;
                    color: #666;
                    margin-top: 0.5rem;
                }
                .security-info {
                    background: #e6fffa;
                    border: 1px solid #4fd1c7;
                    border-radius: 5px;
                    padding: 1rem;
                    margin: 1rem 0;
                }
                .instructions {
                    background: #f0f9ff;
                    border: 1px solid #0ea5e9;
                    border-radius: 5px;
                    padding: 1rem;
                    margin: 1rem 0;
                }
                .build-types {
                    display: flex;
                    gap: 1rem;
                    margin: 1rem 0;
                }
                .build-type {
                    padding: 0.5rem 1rem;
                    border-radius: 20px;
                    font-size: 0.8rem;
                    font-weight: bold;
                }
                .build-type.release {
                    background: #dcfdf7;
                    color: #065f46;
                }
                .build-type.debug {
                    background: #fef3c7;
                    color: #92400e;
                }
        EOF

        # Add JavaScript and complete the page
        cat >> docs/container-images/index.html << 'EOF'
            </style>
        </head>
        <body>
            <div class="header">
                <h1>🚀 Orbit-RS Container Images</h1>
                <p>Production-ready container images built with Podman and scanned for security vulnerabilities</p>
        EOF

        echo "                <p>Version: <strong>${VERSION}</strong> | Built: $(date -u +'%Y-%m-%d %H:%M:%S UTC')</p>" >> docs/container-images/index.html

        cat >> docs/container-images/index.html << 'EOF'
            </div>

            <div class="container">
                <h2>📋 Quick Start</h2>
                <div class="instructions">
                    <p><strong>Prerequisites:</strong> Install <a href="https://podman.io/getting-started/installation">Podman</a> or Docker</p>
                    <p><strong>Usage:</strong> Click on any image tag below to copy the pull command</p>
                </div>

                <div class="security-info">
                    <h3>🔒 Security Features</h3>
                    <ul>
                        <li>All images scanned with Trivy for vulnerabilities</li>
                        <li>Built from minimal Debian base images</li>
                        <li>Non-root user execution</li>
                        <li>Health checks included</li>
                        <li>Signed and verified builds</li>
                    </ul>
                </div>

                <h2>📦 Available Images</h2>
                <div id="component-grid" class="component-grid">
                    <!-- Images will be populated by JavaScript -->
                </div>
            </div>

            <script>
                const imageData = [
        EOF

        # Process metadata files to generate JavaScript data
        if ls ./metadata/*.json 1> /dev/null 2>&1; then
            first_file=true
            for metadata_file in ./metadata/*.json; do
                if [ "$first_file" = true ]; then
                    first_file=false
                else
                    echo "," >> docs/container-images/index.html
                fi
                cat "$metadata_file" >> docs/container-images/index.html
            done
        fi

        cat >> docs/container-images/index.html << 'EOF'
                ];

                function groupByComponent(data) {
                    return data.reduce((groups, image) => {
                        const key = image.component;
                        if (!groups[key]) {
                            groups[key] = [];
                        }
                        groups[key].push(image);
                        return groups;
                    }, {});
                }

                function renderImages() {
                    const componentGrid = document.getElementById('component-grid');
                    const groupedImages = groupByComponent(imageData);

                    Object.keys(groupedImages).forEach(component => {
                        const images = groupedImages[component];
                        const componentCard = document.createElement('div');
                        componentCard.className = 'component-card';

                        const buildTypes = [...new Set(images.map(img => img.build_type))];
                        const buildTypeTags = buildTypes.map(type => 
                            `<span class="build-type ${type}">${type.toUpperCase()}</span>`
                        ).join('');

                        componentCard.innerHTML = `
                            <h3 class="component-title">${component}</h3>
                            <div class="build-types">${buildTypeTags}</div>
                            <ul class="image-list">
                                ${images.map(image => `
                                    <li class="image-item">
                                        <div class="image-tag" onclick="copyToClipboard('${image.pull_command}')" title="Click to copy pull command">
                                            ${image.image_tag.split('/').pop()}
                                        </div>
                                        <div class="pull-command" onclick="copyToClipboard('${image.pull_command}')" title="Click to copy">
                                            ${image.pull_command}
                                        </div>
                                        <div class="metadata">
                                            Platform: ${image.platform} | Size: ${image.image_size} | Built: ${image.created}
                                        </div>
                                    </li>
                                `).join('')}
                            </ul>
                        `;

                        componentGrid.appendChild(componentCard);
                    });
                }

                function copyToClipboard(text) {
                    navigator.clipboard.writeText(text).then(() => {
                        // Show temporary feedback
                        const originalBg = event.target.style.backgroundColor;
                        event.target.style.backgroundColor = '#4ade80';
                        setTimeout(() => {
                            event.target.style.backgroundColor = originalBg;
                        }, 200);
                    });
                }

                // Initialize the page
                document.addEventListener('DOMContentLoaded', renderImages);
            </script>
        </body>
        </html>
        EOF

    - name: Commit and push download page
      run: |
        git config --local user.email "action@github.com"
        git config --local user.name "GitHub Action"
        
        # Add the generated files
        git add docs/container-images/
        
        # Check if there are changes to commit
        if git diff --staged --quiet; then
          echo "No changes to commit"
        else
          git commit -m "Update container images download page [skip ci]"
          git push
        fi

    - name: Setup Pages
      if: github.ref == 'refs/heads/main' || github.ref == 'refs/heads/develop'
      uses: actions/configure-pages@v4

    - name: Upload Pages artifact
      if: github.ref == 'refs/heads/main' || github.ref == 'refs/heads/develop'
      uses: actions/upload-pages-artifact@v3
      with:
        path: ./docs

    - name: Deploy to GitHub Pages
      if: github.ref == 'refs/heads/main' || github.ref == 'refs/heads/develop'
      id: deployment
      uses: actions/deploy-pages@v4

  # ============================================================================
  # KUBERNETES DEPLOYMENT VALIDATION
  # ============================================================================

  validate-k8s-deployment:
    name: Validate Kubernetes Deployment
    runs-on: ubuntu-latest
    needs: [setup, create-manifests]
    if: needs.setup.outputs.should-push == 'true'
    
    steps:
    - name: Checkout code
      uses: actions/checkout@v4

    - name: Set up kubectl
      uses: azure/setup-kubectl@v3
      with:
        version: 'v1.28.0'

    - name: Set up Helm
      uses: azure/setup-helm@v4
      with:
        version: '3.15.0'

    - name: Create test namespace manifest
      run: |
        # Convert repository owner to lowercase for container registry compatibility
        IMAGE_NAMESPACE=$(echo "${IMAGE_NAMESPACE_OWNER}/orbit-rs" | tr '[:upper:]' '[:lower:]')
        
        VERSION="${{ needs.setup.outputs.version }}"
        
        # Update Kubernetes manifests with new image tags
        mkdir -p k8s/test-deployment
        
        for component in orbit-server orbit-client orbit-operator orbit-compute; do
          cat > k8s/test-deployment/${component}-deployment.yaml << EOF
        apiVersion: apps/v1
        kind: Deployment
        metadata:
          name: ${component}
          namespace: orbit-system
          labels:
            app.kubernetes.io/name: ${component}
            app.kubernetes.io/version: "${VERSION}"
            app.kubernetes.io/component: ${component}
        spec:
          replicas: 1
          selector:
            matchLabels:
              app.kubernetes.io/name: ${component}
          template:
            metadata:
              labels:
                app.kubernetes.io/name: ${component}
            spec:
              containers:
              - name: ${component}
                image: ${REGISTRY}/${IMAGE_NAMESPACE}/${component}:${VERSION}-release
                ports:
                - containerPort: 8080
                  name: http
                env:
                - name: RUST_LOG
                  value: "info"
                resources:
                  requests:
                    memory: "256Mi"
                    cpu: "100m"
                  limits:
                    memory: "512Mi"
                    cpu: "500m"
                livenessProbe:
                  httpGet:
                    path: /health
                    port: 8080
                  initialDelaySeconds: 30
                  periodSeconds: 10
                readinessProbe:
                  httpGet:
                    path: /ready
                    port: 8080
                  initialDelaySeconds: 5
                  periodSeconds: 5
                securityContext:
                  allowPrivilegeEscalation: false
                  runAsNonRoot: true
                  runAsUser: 1000
                  readOnlyRootFilesystem: true
                  capabilities:
                    drop:
                    - ALL
        ---
        apiVersion: v1
        kind: Service
        metadata:
          name: ${component}
          namespace: orbit-system
        spec:
          selector:
            app.kubernetes.io/name: ${component}
          ports:
          - port: 8080
            targetPort: 8080
            name: http
          type: ClusterIP
        EOF
        done

    - name: Validate Kubernetes manifests
      run: |
        # Validate all YAML files
        for file in k8s/test-deployment/*.yaml; do
          echo "Validating $file..."
          kubectl --dry-run=client --validate=true apply -f "$file"
        done
        echo "✅ All Kubernetes manifests are valid"

    - name: Test Helm chart with new images
      run: |
        # Convert repository owner to lowercase for container registry compatibility
        IMAGE_NAMESPACE=$(echo "${IMAGE_NAMESPACE_OWNER}/orbit-rs" | tr '[:upper:]' '[:lower:]')
        
        VERSION="${{ needs.setup.outputs.version }}"
        
        # Update Helm values for testing
        cat > helm/orbit-rs/values-test.yaml << EOF
        orbitServer:
          image:
            repository: ${REGISTRY}/${IMAGE_NAMESPACE}/orbit-server
            tag: ${VERSION}-release
            pullPolicy: IfNotPresent
          replicaCount: 1
          
        orbitClient:
          image:
            repository: ${REGISTRY}/${IMAGE_NAMESPACE}/orbit-client
            tag: ${VERSION}-release
            pullPolicy: IfNotPresent
            
        orbitOperator:
          image:
            repository: ${REGISTRY}/${IMAGE_NAMESPACE}/orbit-operator
            tag: ${VERSION}-release
            pullPolicy: IfNotPresent
            
        orbitCompute:
          image:
            repository: ${REGISTRY}/${IMAGE_NAMESPACE}/orbit-compute
            tag: ${VERSION}-release
            pullPolicy: IfNotPresent
        EOF
        
        # Test Helm chart rendering
        helm template orbit-rs helm/orbit-rs -f helm/orbit-rs/values-test.yaml > /tmp/helm-output.yaml
        
        # Validate rendered templates
        kubectl --dry-run=client --validate=true apply -f /tmp/helm-output.yaml
        echo "✅ Helm chart validation successful"

  # ============================================================================
  # NOTIFICATIONS AND REPORTING
  # ============================================================================

  notify-success:
    name: Success Notification
    runs-on: ubuntu-latest
    needs: [setup, build-images, create-manifests, generate-download-page, validate-k8s-deployment]
    if: success()
    steps:
    - name: Report success
      run: |
        echo "🎉 Kubernetes Container Pipeline completed successfully!"
        echo "✅ Container images built and scanned"
        echo "✅ Multi-platform manifests created"
        echo "✅ Security scans completed"
        echo "✅ Kubernetes deployments validated"
        if [[ "${{ needs.setup.outputs.should-push }}" == "true" ]]; then
          echo "✅ Images pushed to registry"
          echo "✅ Download page updated"
        fi
        echo ""
        echo "📦 Built images for components: orbit-server, orbit-client, orbit-operator, orbit-compute"
        echo "🏗️ Build types: ${{ needs.setup.outputs.build-types }}"
        echo "🖥️ Platforms: ${{ needs.setup.outputs.platforms }}"
        echo "📝 Version: ${{ needs.setup.outputs.version }}"

  notify-failure:
    name: Failure Notification  
    runs-on: ubuntu-latest
    needs: [setup, build-images, create-manifests, generate-download-page, validate-k8s-deployment]
    if: failure()
    permissions:
      issues: write
    steps:
    - name: Create failure issue
      uses: actions/github-script@v7
      with:
        github-token: ${{ secrets.GITHUB_TOKEN }}
        script: |
          const title = `🚨 Kubernetes Container Pipeline Failed - ${context.workflow}`;
          const body = `## 🚨 Kubernetes Container Pipeline Failure
          
          **Workflow:** ${context.workflow}
          **Run:** [#${context.runNumber}](${context.serverUrl}/${context.repo.owner}/${context.repo.repo}/actions/runs/${context.runId})
          **Commit:** ${context.sha}
          **Branch/Tag:** ${context.ref}
          **Author:** @${context.actor}
          **Timestamp:** ${new Date().toISOString()}
          
          ### 🔍 Failed Components
          Please check the workflow run for detailed error logs.
          
          ### 🛠 Quick Debugging
          \`\`\`bash
          # Test Podman build locally
          podman --version
          podman build --help
          
          # Check container registry access
          podman login ghcr.io
          
          # Validate Kubernetes manifests
          kubectl apply --dry-run=client -f k8s/
          helm template orbit-rs helm/orbit-rs
          \`\`\``;
          
          await github.rest.issues.create({
            owner: context.repo.owner,
            repo: context.repo.repo,
            title: title,
            body: body,
            labels: ['ci-failure', 'containers', 'kubernetes']
          });<|MERGE_RESOLUTION|>--- conflicted
+++ resolved
@@ -193,15 +193,9 @@
           orbit-client/
           orbit-operator/
           orbit-compute/
-<<<<<<< HEAD
           orbit-util/
           orbit-shared/
           orbit-proto/
-=======
-          orbit-shared/
-          orbit-proto/
-          orbit-util/
->>>>>>> 79b8e4a9
           Cargo.toml
           Cargo.lock
           .github/workflows/k8s-container-pipeline.yml
