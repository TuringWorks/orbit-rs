--- conflicted
+++ resolved
@@ -93,7 +93,6 @@
                         .apply_where_filter_nodes(condition, &result_nodes, &context)
                         .await?;
                     result_relationships = self
-<<<<<<< HEAD
                         .apply_where_filter_relationships(condition, &result_relationships, &context)
                         .await?;
                 }
@@ -119,13 +118,6 @@
                     // Execute procedure call and return result directly
                     let result = self
                         .execute_call_clause(procedure.clone(), arguments.clone(), yield_items.clone())
-=======
-                        .apply_where_filter_relationships(
-                            &condition,
-                            &result_relationships,
-                            &context,
-                        )
->>>>>>> 248a30ce
                         .await?;
                     // For CALL statements, return the result immediately
                     // unless there are more clauses that process the data
