pub mod actor_communication;
pub mod addressable;
<<<<<<< HEAD
pub mod benchmarks;
pub mod builder_pattern;
=======
pub mod cdc;
>>>>>>> 37caf9fb
pub mod cluster_manager;
pub mod config_utils;
pub mod consensus;
pub mod election_state;
<<<<<<< HEAD
pub mod error_handling;
=======
pub mod event_sourcing;
>>>>>>> 37caf9fb
pub mod exception;
pub mod execution_utils;
pub mod graph;
pub mod graphrag;
pub mod integrated_recovery;
pub mod k8s_election;
pub mod mesh;
pub mod net;
pub mod orbitql;
pub mod persistence;
pub mod pooling;
pub mod raft_transport;
pub mod recovery;
pub mod replication;
pub mod router;
pub mod saga;
pub mod saga_recovery;
pub mod security_patterns;
pub mod spatial;
pub mod stream_processing;
pub mod streaming_integrations;
pub mod timeseries;
pub mod transaction_log;
pub mod transactions;
pub mod transport;

pub use addressable::*;
pub use exception::*;
// Re-export specific graph types to avoid conflicts
pub use graph::{Direction, GraphNode, GraphRelationship, GraphStorage, InMemoryGraphStorage};
pub use graph::{NodeId as GraphNodeId, RelationshipId as GraphRelationshipId};
pub use mesh::*;
pub use net::*;
pub use router::*;

// Re-export CDC functionality
pub use cdc::{
    CdcConsumer, CdcCoordinator, CdcEvent, CdcFilter, CdcStats, CdcStream, CdcSubscription,
    DmlOperation,
};

// Re-export streaming integrations
pub use streaming_integrations::{
    KafkaCdcConsumer, KafkaConfig, KafkaStats, RabbitMqCdcConsumer, RabbitMqConfig, RabbitMqStats,
    WebhookCdcConsumer, WebhookConfig, WebhookStats,
};

// Re-export stream processing
pub use stream_processing::{
    AggregationFunction, StreamEvent, StreamProcessor, StreamStats, WindowResult, WindowState,
    WindowType,
};

// Re-export event sourcing
pub use event_sourcing::{
    DomainEvent, EventSourcedAggregate, EventStore, EventStoreConfig, EventStoreStats, Snapshot,
};

// Re-export replication
pub use replication::{
    ReplicationConfig, ReplicationSlot, ReplicationSlotManager, ReplicationStats,
    ReplicationStream,
};

// Re-export advanced transaction features (excluding conflicting core module)
pub use transactions::{
    locks, metrics, performance, security, DistributedTransaction, TransactionCoordinator,
    TransactionId,
};

// Re-export time series functionality (excluding conflicting core module)
pub use timeseries::{
    aggregation, compression, partitioning, postgresql, query, redis, retention, storage,
    AggregationType, CompressionType, DataPoint, QueryResult, RetentionPolicy, SeriesId,
    StorageBackend, TimeRange, TimeSeriesConfig, TimeSeriesMetadata, TimeSeriesValue, Timestamp,
};

// Re-export OrbitQL functionality
pub use orbitql::{
    GeometryLiteral, OrbitQLEngine, QueryContext, QueryParams, QueryStats, QueryValue,
    SpatialFilter, SpatialFunctionCategory, SpatialFunctionRegistry, SpatialIndexConfig,
    SpatialIndexType, SpatialOperator, StreamTrigger, StreamingClause, WindowSpec,
    SPATIAL_FUNCTIONS,
};

// Re-export GraphRAG functionality
pub use graphrag::{
    ContextItem, ContextSourceType, EmbeddingModel, EmbeddingModelType, EnhancedGraphNode,
    EnhancedGraphRelationship, EntityType, ExtractedEntity, ExtractedRelationship, LLMProvider,
    RAGResponse, ReasoningPath, SearchStrategy,
};

// Re-export spatial functionality
pub use spatial::{
    AdaptiveSpatialIndexer, BoundingBox, CoordinateReferenceSystem, CoordinateTransformer,
    EPSGRegistry, GPUSpatialEngine, GeohashGrid, GeometryStatistics, IndexStatistics, LineString,
    LinearRing, MultiLineString, MultiPoint, MultiPolygon, Point, Polygon, QuadTree, RTree,
    SpatialAlert, SpatialError, SpatialFunctions, SpatialGeometry, SpatialIndex, SpatialOperations,
    SpatialRelation, SpatialStreamProcessor, DEFAULT_PRECISION, EARTH_RADIUS_METERS,
    UTM_ZONE_33N_SRID, WEB_MERCATOR_SRID, WGS84_SRID,
};

// Re-export advanced connection pooling
pub use pooling::{
    AdvancedConnectionPool, AdvancedPoolConfig, CircuitBreaker, CircuitBreakerConfig,
    CircuitBreakerState, ConnectionHealth, ConnectionHealthMonitor, ConnectionLoadBalancer,
    ConnectionPoolMetrics, HealthCheck, HealthStatus, LoadBalancingStrategy, NodeHealth, PoolTier,
};<|MERGE_RESOLUTION|>--- conflicted
+++ resolved
@@ -1,20 +1,14 @@
 pub mod actor_communication;
 pub mod addressable;
-<<<<<<< HEAD
 pub mod benchmarks;
 pub mod builder_pattern;
-=======
 pub mod cdc;
->>>>>>> 37caf9fb
 pub mod cluster_manager;
 pub mod config_utils;
 pub mod consensus;
 pub mod election_state;
-<<<<<<< HEAD
 pub mod error_handling;
-=======
 pub mod event_sourcing;
->>>>>>> 37caf9fb
 pub mod exception;
 pub mod execution_utils;
 pub mod graph;
@@ -75,8 +69,7 @@
 
 // Re-export replication
 pub use replication::{
-    ReplicationConfig, ReplicationSlot, ReplicationSlotManager, ReplicationStats,
-    ReplicationStream,
+    ReplicationConfig, ReplicationSlot, ReplicationSlotManager, ReplicationStats, ReplicationStream,
 };
 
 // Re-export advanced transaction features (excluding conflicting core module)
